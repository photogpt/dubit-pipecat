--- conflicted
+++ resolved
@@ -175,65 +175,6 @@
 
 
 @dataclass
-<<<<<<< HEAD
-class TranscriptionFrame(TextFrame):
-    """A text frame with transcription-specific data. Will be placed in the
-    transport's receive queue when a participant speaks.
-
-    """
-
-    user_id: str
-    timestamp: str
-    language: Language | None = None
-
-    def __str__(self):
-        return f"{self.name}(user: {self.user_id}, text: [{self.text}], language: {self.language}, timestamp: {self.timestamp})"
-
-
-@dataclass
-class InterimTranscriptionFrame(TextFrame):
-    """A text frame with interim transcription-specific data. Will be placed in
-    the transport's receive queue when a participant speaks."""
-
-    user_id: str
-    timestamp: str
-    language: Language | None = None
-
-    def __str__(self):
-        return f"{self.name}(user: {self.user_id}, text: [{self.text}], language: {self.language}, timestamp: {self.timestamp})"
-
-
-@dataclass
-class CustomUserTranscriptionFrame(Frame):
-    """A frame with user transcription-specific data. Will be placed in the
-    transport's receive queue when a participant speaks.
-
-    """
-
-    text: str
-    timestamp: str
-
-    def __str__(self):
-        return f"{self.name}(text: [{self.text}], timestamp: {self.timestamp})"
-
-
-@dataclass
-class CustomAssistantTranscriptionFrame(Frame):
-    """A frame with assistant transcription-specific data. Will be placed in the
-    transport's receive queue when a participant speaks.
-
-    """
-
-    text: str
-    timestamp: str
-
-    def __str__(self):
-        return f"{self.name}(text: [{self.text}], timestamp: {self.timestamp})"
-
-
-@dataclass
-=======
->>>>>>> c31d5a4f
 class LLMMessagesFrame(DataFrame):
     """A frame containing a list of LLM messages. Used to signal that an LLM
     service should run a chat completion and emit an LLMFullResponseStartFrame,
@@ -528,6 +469,34 @@
 
 
 @dataclass
+class CustomUserTranscriptionFrame(Frame):
+    """A frame with user transcription-specific data. Will be placed in the
+    transport's receive queue when a participant speaks.
+
+    """
+
+    text: str
+    timestamp: str
+
+    def __str__(self):
+        return f"{self.name}(text: [{self.text}], timestamp: {self.timestamp})"
+
+
+@dataclass
+class CustomAssistantTranscriptionFrame(Frame):
+    """A frame with assistant transcription-specific data. Will be placed in the
+    transport's receive queue when a participant speaks.
+
+    """
+
+    text: str
+    timestamp: str
+
+    def __str__(self):
+        return f"{self.name}(text: [{self.text}], timestamp: {self.timestamp})"
+
+
+@dataclass
 class UserImageRequestFrame(SystemFrame):
     """A frame user to request an image from the given user."""
 
