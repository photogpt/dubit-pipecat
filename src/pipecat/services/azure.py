#
# Copyright (c) 2024–2025, Daily
#
# SPDX-License-Identifier: BSD 2-Clause License
#

import asyncio
import io
from typing import AsyncGenerator, Optional

import aiohttp
from loguru import logger
from openai import AsyncAzureOpenAI
from PIL import Image
from pydantic import BaseModel

from pipecat.frames.frames import (
    CancelFrame,
    EndFrame,
    ErrorFrame,
    Frame,
    InterimTranscriptionFrame,
    StartFrame,
    TranscriptionFrame,
    TTSAudioRawFrame,
    TTSStartedFrame,
    TTSStoppedFrame,
    URLImageRawFrame,
)
from pipecat.services.ai_services import ImageGenService, STTService, TTSService
from pipecat.services.openai import (
    OpenAILLMService,
)
from pipecat.transcriptions.language import Language
from pipecat.utils.time import time_now_iso8601

# See .env.example for Azure configuration needed
try:
    from azure.cognitiveservices.speech import (
        CancellationReason,
        ResultReason,
        ServicePropertyChannel,
        SpeechConfig,
        SpeechRecognizer,
        SpeechSynthesisOutputFormat,
        SpeechSynthesizer,
    )
    from azure.cognitiveservices.speech.audio import (
        AudioStreamFormat,
        PushAudioInputStream,
    )
    from azure.cognitiveservices.speech.dialog import AudioConfig
except ModuleNotFoundError as e:
    logger.error(f"Exception: {e}")
    logger.error(
        "In order to use Azure, you need to `pip install pipecat-ai[azure]`. Also, set `AZURE_SPEECH_API_KEY` and `AZURE_SPEECH_REGION` environment variables."
    )
    raise Exception(f"Missing module: {e}")


def language_to_azure_language(language: Language) -> Optional[str]:
    language_map = {
        # Afrikaans
        Language.AF: "af-ZA",
        Language.AF_ZA: "af-ZA",
        # Amharic
        Language.AM: "am-ET",
        Language.AM_ET: "am-ET",
        # Arabic
        Language.AR: "ar-AE",  # Default to UAE Arabic
        Language.AR_AE: "ar-AE",
        Language.AR_BH: "ar-BH",
        Language.AR_DZ: "ar-DZ",
        Language.AR_EG: "ar-EG",
        Language.AR_IQ: "ar-IQ",
        Language.AR_JO: "ar-JO",
        Language.AR_KW: "ar-KW",
        Language.AR_LB: "ar-LB",
        Language.AR_LY: "ar-LY",
        Language.AR_MA: "ar-MA",
        Language.AR_OM: "ar-OM",
        Language.AR_QA: "ar-QA",
        Language.AR_SA: "ar-SA",
        Language.AR_SY: "ar-SY",
        Language.AR_TN: "ar-TN",
        Language.AR_YE: "ar-YE",
        # Assamese
        Language.AS: "as-IN",
        Language.AS_IN: "as-IN",
        # Azerbaijani
        Language.AZ: "az-AZ",
        Language.AZ_AZ: "az-AZ",
        # Bulgarian
        Language.BG: "bg-BG",
        Language.BG_BG: "bg-BG",
        # Bengali
        Language.BN: "bn-IN",  # Default to Indian Bengali
        Language.BN_BD: "bn-BD",
        Language.BN_IN: "bn-IN",
        # Bosnian
        Language.BS: "bs-BA",
        Language.BS_BA: "bs-BA",
        # Catalan
        Language.CA: "ca-ES",
        Language.CA_ES: "ca-ES",
        # Czech
        Language.CS: "cs-CZ",
        Language.CS_CZ: "cs-CZ",
        # Welsh
        Language.CY: "cy-GB",
        Language.CY_GB: "cy-GB",
        # Danish
        Language.DA: "da-DK",
        Language.DA_DK: "da-DK",
        # German
        Language.DE: "de-DE",
        Language.DE_AT: "de-AT",
        Language.DE_CH: "de-CH",
        Language.DE_DE: "de-DE",
        # Greek
        Language.EL: "el-GR",
        Language.EL_GR: "el-GR",
        # English
        Language.EN: "en-US",  # Default to US English
        Language.EN_AU: "en-AU",
        Language.EN_CA: "en-CA",
        Language.EN_GB: "en-GB",
        Language.EN_HK: "en-HK",
        Language.EN_IE: "en-IE",
        Language.EN_IN: "en-IN",
        Language.EN_KE: "en-KE",
        Language.EN_NG: "en-NG",
        Language.EN_NZ: "en-NZ",
        Language.EN_PH: "en-PH",
        Language.EN_SG: "en-SG",
        Language.EN_TZ: "en-TZ",
        Language.EN_US: "en-US",
        Language.EN_ZA: "en-ZA",
        # Spanish
        Language.ES: "es-ES",  # Default to Spain Spanish
        Language.ES_AR: "es-AR",
        Language.ES_BO: "es-BO",
        Language.ES_CL: "es-CL",
        Language.ES_CO: "es-CO",
        Language.ES_CR: "es-CR",
        Language.ES_CU: "es-CU",
        Language.ES_DO: "es-DO",
        Language.ES_EC: "es-EC",
        Language.ES_ES: "es-ES",
        Language.ES_GQ: "es-GQ",
        Language.ES_GT: "es-GT",
        Language.ES_HN: "es-HN",
        Language.ES_MX: "es-MX",
        Language.ES_NI: "es-NI",
        Language.ES_PA: "es-PA",
        Language.ES_PE: "es-PE",
        Language.ES_PR: "es-PR",
        Language.ES_PY: "es-PY",
        Language.ES_SV: "es-SV",
        Language.ES_US: "es-US",
        Language.ES_UY: "es-UY",
        Language.ES_VE: "es-VE",
        # Estonian
        Language.ET: "et-EE",
        Language.ET_EE: "et-EE",
        # Basque
        Language.EU: "eu-ES",
        Language.EU_ES: "eu-ES",
        # Persian
        Language.FA: "fa-IR",
        Language.FA_IR: "fa-IR",
        # Finnish
        Language.FI: "fi-FI",
        Language.FI_FI: "fi-FI",
        # Filipino
        Language.FIL: "fil-PH",
        Language.FIL_PH: "fil-PH",
        # French
        Language.FR: "fr-FR",
        Language.FR_BE: "fr-BE",
        Language.FR_CA: "fr-CA",
        Language.FR_CH: "fr-CH",
        Language.FR_FR: "fr-FR",
        # Irish
        Language.GA: "ga-IE",
        Language.GA_IE: "ga-IE",
        # Galician
        Language.GL: "gl-ES",
        Language.GL_ES: "gl-ES",
        # Gujarati
        Language.GU: "gu-IN",
        Language.GU_IN: "gu-IN",
        # Hebrew
        Language.HE: "he-IL",
        Language.HE_IL: "he-IL",
        # Hindi
        Language.HI: "hi-IN",
        Language.HI_IN: "hi-IN",
        # Croatian
        Language.HR: "hr-HR",
        Language.HR_HR: "hr-HR",
        # Hungarian
        Language.HU: "hu-HU",
        Language.HU_HU: "hu-HU",
        # Armenian
        Language.HY: "hy-AM",
        Language.HY_AM: "hy-AM",
        # Indonesian
        Language.ID: "id-ID",
        Language.ID_ID: "id-ID",
        # Icelandic
        Language.IS: "is-IS",
        Language.IS_IS: "is-IS",
        # Italian
        Language.IT: "it-IT",
        Language.IT_IT: "it-IT",
        # Inuktitut
        Language.IU_CANS_CA: "iu-Cans-CA",
        Language.IU_LATN_CA: "iu-Latn-CA",
        # Japanese
        Language.JA: "ja-JP",
        Language.JA_JP: "ja-JP",
        # Javanese
        Language.JV: "jv-ID",
        Language.JV_ID: "jv-ID",
        # Georgian
        Language.KA: "ka-GE",
        Language.KA_GE: "ka-GE",
        # Kazakh
        Language.KK: "kk-KZ",
        Language.KK_KZ: "kk-KZ",
        # Khmer
        Language.KM: "km-KH",
        Language.KM_KH: "km-KH",
        # Kannada
        Language.KN: "kn-IN",
        Language.KN_IN: "kn-IN",
        # Korean
        Language.KO: "ko-KR",
        Language.KO_KR: "ko-KR",
        # Lao
        Language.LO: "lo-LA",
        Language.LO_LA: "lo-LA",
        # Lithuanian
        Language.LT: "lt-LT",
        Language.LT_LT: "lt-LT",
        # Latvian
        Language.LV: "lv-LV",
        Language.LV_LV: "lv-LV",
        # Macedonian
        Language.MK: "mk-MK",
        Language.MK_MK: "mk-MK",
        # Malayalam
        Language.ML: "ml-IN",
        Language.ML_IN: "ml-IN",
        # Mongolian
        Language.MN: "mn-MN",
        Language.MN_MN: "mn-MN",
        # Marathi
        Language.MR: "mr-IN",
        Language.MR_IN: "mr-IN",
        # Malay
        Language.MS: "ms-MY",
        Language.MS_MY: "ms-MY",
        # Maltese
        Language.MT: "mt-MT",
        Language.MT_MT: "mt-MT",
        # Burmese
        Language.MY: "my-MM",
        Language.MY_MM: "my-MM",
        # Norwegian
        Language.NB: "nb-NO",
        Language.NB_NO: "nb-NO",
        Language.NO: "nb-NO",
        # Nepali
        Language.NE: "ne-NP",
        Language.NE_NP: "ne-NP",
        # Dutch
        Language.NL: "nl-NL",
        Language.NL_BE: "nl-BE",
        Language.NL_NL: "nl-NL",
        # Odia
        Language.OR: "or-IN",
        Language.OR_IN: "or-IN",
        # Punjabi
        Language.PA: "pa-IN",
        Language.PA_IN: "pa-IN",
        # Polish
        Language.PL: "pl-PL",
        Language.PL_PL: "pl-PL",
        # Pashto
        Language.PS: "ps-AF",
        Language.PS_AF: "ps-AF",
        # Portuguese
        Language.PT: "pt-PT",
        Language.PT_BR: "pt-BR",
        Language.PT_PT: "pt-PT",
        # Romanian
        Language.RO: "ro-RO",
        Language.RO_RO: "ro-RO",
        # Russian
        Language.RU: "ru-RU",
        Language.RU_RU: "ru-RU",
        # Sinhala
        Language.SI: "si-LK",
        Language.SI_LK: "si-LK",
        # Slovak
        Language.SK: "sk-SK",
        Language.SK_SK: "sk-SK",
        # Slovenian
        Language.SL: "sl-SI",
        Language.SL_SI: "sl-SI",
        # Somali
        Language.SO: "so-SO",
        Language.SO_SO: "so-SO",
        # Albanian
        Language.SQ: "sq-AL",
        Language.SQ_AL: "sq-AL",
        # Serbian
        Language.SR: "sr-RS",
        Language.SR_RS: "sr-RS",
        Language.SR_LATN: "sr-Latn-RS",
        Language.SR_LATN_RS: "sr-Latn-RS",
        # Sundanese
        Language.SU: "su-ID",
        Language.SU_ID: "su-ID",
        # Swedish
        Language.SV: "sv-SE",
        Language.SV_SE: "sv-SE",
        # Swahili
        Language.SW: "sw-KE",
        Language.SW_KE: "sw-KE",
        Language.SW_TZ: "sw-TZ",
        # Tamil
        Language.TA: "ta-IN",
        Language.TA_IN: "ta-IN",
        Language.TA_LK: "ta-LK",
        Language.TA_MY: "ta-MY",
        Language.TA_SG: "ta-SG",
        # Telugu
        Language.TE: "te-IN",
        Language.TE_IN: "te-IN",
        # Thai
        Language.TH: "th-TH",
        Language.TH_TH: "th-TH",
        # Turkish
        Language.TR: "tr-TR",
        Language.TR_TR: "tr-TR",
        # Ukrainian
        Language.UK: "uk-UA",
        Language.UK_UA: "uk-UA",
        # Urdu
        Language.UR: "ur-IN",
        Language.UR_IN: "ur-IN",
        Language.UR_PK: "ur-PK",
        # Uzbek
        Language.UZ: "uz-UZ",
        Language.UZ_UZ: "uz-UZ",
        # Vietnamese
        Language.VI: "vi-VN",
        Language.VI_VN: "vi-VN",
        # Wu Chinese
        Language.WUU: "wuu-CN",
        Language.WUU_CN: "wuu-CN",
        # Yue Chinese
        Language.YUE: "yue-CN",
        Language.YUE_CN: "yue-CN",
        # Chinese
        Language.ZH: "zh-CN",
        Language.ZH_CN: "zh-CN",
        Language.ZH_CN_GUANGXI: "zh-CN-guangxi",
        Language.ZH_CN_HENAN: "zh-CN-henan",
        Language.ZH_CN_LIAONING: "zh-CN-liaoning",
        Language.ZH_CN_SHAANXI: "zh-CN-shaanxi",
        Language.ZH_CN_SHANDONG: "zh-CN-shandong",
        Language.ZH_CN_SICHUAN: "zh-CN-sichuan",
        Language.ZH_HK: "zh-HK",
        Language.ZH_TW: "zh-TW",
        # Zulu
        Language.ZU: "zu-ZA",
        Language.ZU_ZA: "zu-ZA",
    }
    return language_map.get(language)


def sample_rate_to_output_format(sample_rate: int) -> SpeechSynthesisOutputFormat:
    sample_rate_map = {
        8000: SpeechSynthesisOutputFormat.Raw8Khz16BitMonoPcm,
        16000: SpeechSynthesisOutputFormat.Raw16Khz16BitMonoPcm,
        22050: SpeechSynthesisOutputFormat.Raw22050Hz16BitMonoPcm,
        24000: SpeechSynthesisOutputFormat.Raw24Khz16BitMonoPcm,
        44100: SpeechSynthesisOutputFormat.Raw44100Hz16BitMonoPcm,
        48000: SpeechSynthesisOutputFormat.Raw48Khz16BitMonoPcm,
    }
    return sample_rate_map.get(sample_rate, SpeechSynthesisOutputFormat.Raw24Khz16BitMonoPcm)


class AzureLLMService(OpenAILLMService):
    """A service for interacting with Azure OpenAI using the OpenAI-compatible interface.

    This service extends OpenAILLMService to connect to Azure's OpenAI endpoint while
    maintaining full compatibility with OpenAI's interface and functionality.

    Args:
        api_key (str): The API key for accessing Azure OpenAI
        endpoint (str): The Azure endpoint URL
        model (str): The model identifier to use
        api_version (str, optional): Azure API version. Defaults to "2024-09-01-preview"
        **kwargs: Additional keyword arguments passed to OpenAILLMService
    """

    def __init__(
        self,
        *,
        api_key: str,
        endpoint: str,
        model: str,
        api_version: str = "2024-09-01-preview",
        **kwargs,
    ):
        # Initialize variables before calling parent __init__() because that
        # will call create_client() and we need those values there.
        self._endpoint = endpoint
        self._api_version = api_version
        super().__init__(api_key=api_key, model=model, **kwargs)

    def create_client(self, api_key=None, base_url=None, **kwargs):
        """Create OpenAI-compatible client for Azure OpenAI endpoint."""
        logger.debug(f"Creating Azure OpenAI client with endpoint {self._endpoint}")
        return AsyncAzureOpenAI(
            api_key=api_key,
            azure_endpoint=self._endpoint,
            api_version=self._api_version,
        )


class AzureBaseTTSService(TTSService):
    class InputParams(BaseModel):
        emphasis: Optional[str] = None
        language_code: Optional[str] = (
            "en-US"  # USE THIS!! necessary for compatibility with languages supported by azure but not by other service
        )
        language: Optional[Language] = Language.EN_US
        pitch: Optional[str] = None
        rate: Optional[str] = "1.05"
        role: Optional[str] = None
        style: Optional[str] = None
        style_degree: Optional[str] = None
        volume: Optional[str] = None

    def __init__(
        self,
        *,
        api_key: str,
        region: str,
        voice="en-US-SaraNeural",
        sample_rate: Optional[int] = None,
        params: InputParams = InputParams(),
        **kwargs,
    ):
        super().__init__(sample_rate=sample_rate, **kwargs)

        self._settings = {
            "emphasis": params.emphasis,
            "language": self.language_to_service_language(params.language)
            if params.language
            else "en-US",
            "language_code": params.language_code,
            "pitch": params.pitch,
            "rate": params.rate,
            "role": params.role,
            "style": params.style,
            "style_degree": params.style_degree,
            "volume": params.volume,
        }

        self._api_key = api_key
        self._region = region
        self._voice_id = voice
        self._speech_synthesizer = None

    def can_generate_metrics(self) -> bool:
        return True

    def language_to_service_language(self, language: Language) -> Optional[str]:
        return language_to_azure_language(language)

    def _construct_ssml(self, text: str) -> str:
        language = self._settings["language_code"]
        ssml = (
            f"<speak version='1.0' xml:lang='{language}' "
            "xmlns='http://www.w3.org/2001/10/synthesis' "
            "xmlns:mstts='http://www.w3.org/2001/mstts'>"
            f"<voice name='{self._voice_id}'>"
            "<mstts:silence type='Sentenceboundary' value='20ms' />"
        )

        if self._settings["style"]:
            ssml += f"<mstts:express-as style='{self._settings['style']}'"
            if self._settings["style_degree"]:
                ssml += f" styledegree='{self._settings['style_degree']}'"
            if self._settings["role"]:
                ssml += f" role='{self._settings['role']}'"
            ssml += ">"

        prosody_attrs = []
        if self._settings["rate"]:
            prosody_attrs.append(f"rate='{self._settings['rate']}'")
        if self._settings["pitch"]:
            prosody_attrs.append(f"pitch='{self._settings['pitch']}'")
        if self._settings["volume"]:
            prosody_attrs.append(f"volume='{self._settings['volume']}'")

        ssml += f"<prosody {' '.join(prosody_attrs)}>"

        if self._settings["emphasis"]:
            ssml += f"<emphasis level='{self._settings['emphasis']}'>"

        ssml += text

        if self._settings["emphasis"]:
            ssml += "</emphasis>"

        ssml += "</prosody>"

        if self._settings["style"]:
            ssml += "</mstts:express-as>"

        ssml += "</voice></speak>"

        return ssml


class AzureTTSService(AzureBaseTTSService):
    def __init__(self, **kwargs):
        super().__init__(**kwargs)
        self._speech_config = None
        self._speech_synthesizer = None
        self._audio_queue = asyncio.Queue()

    async def start(self, frame: StartFrame):
        await super().start(frame)

        if self._speech_config:
            return

        # Now self.sample_rate is properly initialized
        self._speech_config = SpeechConfig(
            subscription=self._api_key,
            region=self._region,
            speech_recognition_language=self._settings["language_code"],
        )
        self._speech_config.set_speech_synthesis_output_format(
            sample_rate_to_output_format(self.sample_rate)
        )
        self._speech_config.set_service_property(
            "synthesizer.synthesis.connection.synthesisConnectionImpl",
            "websocket",
            ServicePropertyChannel.UriQueryParameter,
        )

        self._speech_synthesizer = SpeechSynthesizer(
            speech_config=self._speech_config, audio_config=None
        )

        # Set up event handlers
        self._speech_synthesizer.synthesizing.connect(self._handle_synthesizing)
        self._speech_synthesizer.synthesis_completed.connect(self._handle_completed)
        self._speech_synthesizer.synthesis_canceled.connect(self._handle_canceled)

    def _handle_synthesizing(self, evt):
        """Handle audio chunks as they arrive"""
        if evt.result and evt.result.audio_data:
            self._audio_queue.put_nowait(evt.result.audio_data)

    def _handle_completed(self, evt):
        """Handle synthesis completion"""
        self._audio_queue.put_nowait(None)  # Signal completion

    def _handle_canceled(self, evt):
        """Handle synthesis cancellation"""
        logger.error(f"Speech synthesis canceled: {evt.result.cancellation_details.reason}")
        self._audio_queue.put_nowait(None)

    async def run_tts(self, text: str) -> AsyncGenerator[Frame, None]:
        logger.debug(f"Generating TTS: [{text}]")
        logger.log("assistant", text)

        try:
            if self._speech_synthesizer is None:
                error_msg = "Speech synthesizer not initialized."
                logger.error(error_msg)
                yield ErrorFrame(error_msg)
                return

            try:
                await self.start_ttfb_metrics()
                yield TTSStartedFrame()

                ssml = self._construct_ssml(text)
                self._speech_synthesizer.speak_ssml_async(ssml)
                await self.start_tts_usage_metrics(text)

                # Stream audio chunks as they arrive
                while True:
                    chunk = await self._audio_queue.get()
                    if chunk is None:  # End of stream
                        break

                    await self.stop_ttfb_metrics()
                    yield TTSAudioRawFrame(
                        audio=chunk,
                        sample_rate=self.sample_rate,
                        num_channels=1,
                    )

                yield TTSStoppedFrame()

            except Exception as e:
                logger.error(f"{self} error during synthesis: {e}")
                yield TTSStoppedFrame()
                # Could add reconnection logic here if needed
                return

        except Exception as e:
            logger.error(f"{self} exception: {e}")


class AzureHttpTTSService(AzureBaseTTSService):
    def __init__(self, **kwargs):
        super().__init__(**kwargs)
        self._speech_config = None
        self._speech_synthesizer = None

    async def start(self, frame: StartFrame):
        await super().start(frame)

        if self._speech_config:
            return

        self._speech_config = SpeechConfig(
            subscription=self._api_key,
            region=self._region,
            speech_recognition_language=self._settings["language"],
        )
        self._speech_config.set_speech_synthesis_output_format(
            sample_rate_to_output_format(self.sample_rate)
        )
        self._speech_synthesizer = SpeechSynthesizer(
            speech_config=self._speech_config, audio_config=None
        )

    async def run_tts(self, text: str) -> AsyncGenerator[Frame, None]:
        logger.debug(f"Generating TTS: [{text}]")

        await self.start_ttfb_metrics()

        ssml = self._construct_ssml(text)

        result = await asyncio.to_thread(self._speech_synthesizer.speak_ssml, ssml)

        if result.reason == ResultReason.SynthesizingAudioCompleted:
            await self.start_tts_usage_metrics(text)
            await self.stop_ttfb_metrics()
            yield TTSStartedFrame()
            # Azure always sends a 44-byte header. Strip it off.
            yield TTSAudioRawFrame(
                audio=result.audio_data[44:],
                sample_rate=self.sample_rate,
                num_channels=1,
            )
            yield TTSStoppedFrame()
        elif result.reason == ResultReason.Canceled:
            cancellation_details = result.cancellation_details
            logger.warning(f"Speech synthesis canceled: {cancellation_details.reason}")
            if cancellation_details.reason == CancellationReason.Error:
                logger.error(f"{self} error: {cancellation_details.error_details}")


class AzureSTTService(STTService):
    def __init__(
        self,
        *,
        api_key: str,
        region: str,
        language_code: Optional[str] = (
            "en-US"  # USE THIS!! necessary for compatibility with languages supported by azure but not by other service
        ),
        language: Language = Language.EN_US,
        sample_rate: Optional[int] = None,
        **kwargs,
    ):
        super().__init__(sample_rate=sample_rate, **kwargs)

        self._speech_config = SpeechConfig(subscription=api_key, region=region)
        self._speech_config.speech_recognition_language = language_code
<<<<<<< HEAD
=======

        self._audio_stream = None
        self._speech_recognizer = None
>>>>>>> 40ca0241

    async def run_stt(self, audio: bytes) -> AsyncGenerator[Frame, None]:
        await self.start_processing_metrics()
        if self._audio_stream:
            self._audio_stream.write(audio)
        await self.stop_processing_metrics()
        yield None

    async def start(self, frame: StartFrame):
        await super().start(frame)

        if self._audio_stream:
            return

        stream_format = AudioStreamFormat(samples_per_second=self.sample_rate, channels=1)
        self._audio_stream = PushAudioInputStream(stream_format)

        audio_config = AudioConfig(stream=self._audio_stream)

        self._speech_recognizer = SpeechRecognizer(
            speech_config=self._speech_config, audio_config=audio_config
        )
        self._speech_recognizer.recognizing.connect(self._on_handle_recognizing)
        self._speech_recognizer.recognized.connect(self._on_handle_recognized)
        self._speech_recognizer.start_continuous_recognition_async()

    async def stop(self, frame: EndFrame):
        await super().stop(frame)

        if self._speech_recognizer:
            self._speech_recognizer.stop_continuous_recognition_async()

        if self._audio_stream:
            self._audio_stream.close()

    async def cancel(self, frame: CancelFrame):
        await super().cancel(frame)

        if self._speech_recognizer:
            self._speech_recognizer.stop_continuous_recognition_async()

        if self._audio_stream:
            self._audio_stream.close()

    def _on_handle_recognized(self, event):
        if event.result.reason == ResultReason.RecognizedSpeech and len(event.result.text) > 0:
            frame = TranscriptionFrame(event.result.text, "", time_now_iso8601())
            asyncio.run_coroutine_threadsafe(self.push_frame(frame), self.get_event_loop())

    def _on_handle_recognizing(self, event):
        if event.result.reason == ResultReason.RecognizingSpeech and len(event.result.text) > 0:
            frame = InterimTranscriptionFrame(event.result.text, "", time_now_iso8601())
            asyncio.run_coroutine_threadsafe(self.push_frame(frame), self.get_event_loop())


class AzureImageGenServiceREST(ImageGenService):
    def __init__(
        self,
        *,
        image_size: str,
        api_key: str,
        endpoint: str,
        model: str,
        aiohttp_session: aiohttp.ClientSession,
        api_version="2023-06-01-preview",
    ):
        super().__init__()

        self._api_key = api_key
        self._azure_endpoint = endpoint
        self._api_version = api_version
        self.set_model_name(model)
        self._image_size = image_size
        self._aiohttp_session = aiohttp_session

    async def run_image_gen(self, prompt: str) -> AsyncGenerator[Frame, None]:
        url = f"{self._azure_endpoint}openai/images/generations:submit?api-version={self._api_version}"

        headers = {"api-key": self._api_key, "Content-Type": "application/json"}

        body = {
            # Enter your prompt text here
            "prompt": prompt,
            "size": self._image_size,
            "n": 1,
        }

        async with self._aiohttp_session.post(url, headers=headers, json=body) as submission:
            # We never get past this line, because this header isn't
            # defined on a 429 response, but something is eating our
            # exceptions!
            operation_location = submission.headers["operation-location"]
            status = ""
            attempts_left = 120
            json_response = None
            while status != "succeeded":
                attempts_left -= 1
                if attempts_left == 0:
                    logger.error(f"{self} error: image generation timed out")
                    yield ErrorFrame("Image generation timed out")
                    return

                await asyncio.sleep(1)

                response = await self._aiohttp_session.get(operation_location, headers=headers)

                json_response = await response.json()
                status = json_response["status"]

            image_url = json_response["result"]["data"][0]["url"] if json_response else None
            if not image_url:
                logger.error(f"{self} error: image generation failed")
                yield ErrorFrame("Image generation failed")
                return

            # Load the image from the url
            async with self._aiohttp_session.get(image_url) as response:
                image_stream = io.BytesIO(await response.content.read())
                image = Image.open(image_stream)
                frame = URLImageRawFrame(
                    url=image_url,
                    image=image.tobytes(),
                    size=image.size,
                    format=image.format,
                )
                yield frame<|MERGE_RESOLUTION|>--- conflicted
+++ resolved
@@ -694,12 +694,9 @@
 
         self._speech_config = SpeechConfig(subscription=api_key, region=region)
         self._speech_config.speech_recognition_language = language_code
-<<<<<<< HEAD
-=======
 
         self._audio_stream = None
         self._speech_recognizer = None
->>>>>>> 40ca0241
 
     async def run_stt(self, audio: bytes) -> AsyncGenerator[Frame, None]:
         await self.start_processing_metrics()
