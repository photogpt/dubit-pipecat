#
# Copyright (c) 2024, Daily
#
# SPDX-License-Identifier: BSD 2-Clause License
#

import asyncio
import io
from typing import AsyncGenerator, Optional

import aiohttp
from loguru import logger
from PIL import Image
from pydantic import BaseModel

from pipecat.frames.frames import (
    CancelFrame,
    EndFrame,
    ErrorFrame,
    Frame,
    InterimTranscriptionFrame,
    StartFrame,
    TranscriptionFrame,
    TTSAudioRawFrame,
    TTSStartedFrame,
    TTSStoppedFrame,
    URLImageRawFrame,
)
from pipecat.processors.aggregators.openai_llm_context import OpenAILLMContext
from pipecat.services.ai_services import ImageGenService, STTService, TTSService
from pipecat.services.openai import (
    BaseOpenAILLMService,
    OpenAIAssistantContextAggregator,
    OpenAIContextAggregatorPair,
    OpenAIUserContextAggregator,
)
from pipecat.transcriptions.language import Language
from pipecat.utils.time import time_now_iso8601

# See .env.example for Azure configuration needed
try:
    from azure.cognitiveservices.speech import (
        CancellationReason,
        ResultReason,
        ServicePropertyChannel,
        SpeechConfig,
        SpeechRecognizer,
        SpeechSynthesisOutputFormat,
        SpeechSynthesizer,
    )
    from azure.cognitiveservices.speech.audio import (
        AudioStreamFormat,
        PushAudioInputStream,
    )
    from azure.cognitiveservices.speech.dialog import AudioConfig
    from openai import AsyncAzureOpenAI
except ModuleNotFoundError as e:
    logger.error(f"Exception: {e}")
    logger.error(
        "In order to use Azure, you need to `pip install pipecat-ai[azure]`. Also, set `AZURE_SPEECH_API_KEY` and `AZURE_SPEECH_REGION` environment variables."
    )
    raise Exception(f"Missing module: {e}")


def language_to_azure_language(language: Language) -> str | None:
    language_map = {
        # Afrikaans
        Language.AF: "af-ZA",
        Language.AF_ZA: "af-ZA",
        # Amharic
        Language.AM: "am-ET",
        Language.AM_ET: "am-ET",
        # Arabic
        Language.AR: "ar-AE",  # Default to UAE Arabic
        Language.AR_AE: "ar-AE",
        Language.AR_BH: "ar-BH",
        Language.AR_DZ: "ar-DZ",
        Language.AR_EG: "ar-EG",
        Language.AR_IQ: "ar-IQ",
        Language.AR_JO: "ar-JO",
        Language.AR_KW: "ar-KW",
        Language.AR_LB: "ar-LB",
        Language.AR_LY: "ar-LY",
        Language.AR_MA: "ar-MA",
        Language.AR_OM: "ar-OM",
        Language.AR_QA: "ar-QA",
        Language.AR_SA: "ar-SA",
        Language.AR_SY: "ar-SY",
        Language.AR_TN: "ar-TN",
        Language.AR_YE: "ar-YE",
        # Assamese
        Language.AS: "as-IN",
        Language.AS_IN: "as-IN",
        # Azerbaijani
        Language.AZ: "az-AZ",
        Language.AZ_AZ: "az-AZ",
        # Bulgarian
        Language.BG: "bg-BG",
        Language.BG_BG: "bg-BG",
        # Bengali
        Language.BN: "bn-IN",  # Default to Indian Bengali
        Language.BN_BD: "bn-BD",
        Language.BN_IN: "bn-IN",
        # Bosnian
        Language.BS: "bs-BA",
        Language.BS_BA: "bs-BA",
        # Catalan
        Language.CA: "ca-ES",
        Language.CA_ES: "ca-ES",
        # Czech
        Language.CS: "cs-CZ",
        Language.CS_CZ: "cs-CZ",
        # Welsh
        Language.CY: "cy-GB",
        Language.CY_GB: "cy-GB",
        # Danish
        Language.DA: "da-DK",
        Language.DA_DK: "da-DK",
        # German
        Language.DE: "de-DE",
        Language.DE_AT: "de-AT",
        Language.DE_CH: "de-CH",
        Language.DE_DE: "de-DE",
        # Greek
        Language.EL: "el-GR",
        Language.EL_GR: "el-GR",
        # English
        Language.EN: "en-US",  # Default to US English
        Language.EN_AU: "en-AU",
        Language.EN_CA: "en-CA",
        Language.EN_GB: "en-GB",
        Language.EN_HK: "en-HK",
        Language.EN_IE: "en-IE",
        Language.EN_IN: "en-IN",
        Language.EN_KE: "en-KE",
        Language.EN_NG: "en-NG",
        Language.EN_NZ: "en-NZ",
        Language.EN_PH: "en-PH",
        Language.EN_SG: "en-SG",
        Language.EN_TZ: "en-TZ",
        Language.EN_US: "en-US",
        Language.EN_ZA: "en-ZA",
        # Spanish
        Language.ES: "es-ES",  # Default to Spain Spanish
        Language.ES_AR: "es-AR",
        Language.ES_BO: "es-BO",
        Language.ES_CL: "es-CL",
        Language.ES_CO: "es-CO",
        Language.ES_CR: "es-CR",
        Language.ES_CU: "es-CU",
        Language.ES_DO: "es-DO",
        Language.ES_EC: "es-EC",
        Language.ES_ES: "es-ES",
        Language.ES_GQ: "es-GQ",
        Language.ES_GT: "es-GT",
        Language.ES_HN: "es-HN",
        Language.ES_MX: "es-MX",
        Language.ES_NI: "es-NI",
        Language.ES_PA: "es-PA",
        Language.ES_PE: "es-PE",
        Language.ES_PR: "es-PR",
        Language.ES_PY: "es-PY",
        Language.ES_SV: "es-SV",
        Language.ES_US: "es-US",
        Language.ES_UY: "es-UY",
        Language.ES_VE: "es-VE",
        # Estonian
        Language.ET: "et-EE",
        Language.ET_EE: "et-EE",
        # Basque
        Language.EU: "eu-ES",
        Language.EU_ES: "eu-ES",
        # Persian
        Language.FA: "fa-IR",
        Language.FA_IR: "fa-IR",
        # Finnish
        Language.FI: "fi-FI",
        Language.FI_FI: "fi-FI",
        # Filipino
        Language.FIL: "fil-PH",
        Language.FIL_PH: "fil-PH",
        # French
        Language.FR: "fr-FR",
        Language.FR_BE: "fr-BE",
        Language.FR_CA: "fr-CA",
        Language.FR_CH: "fr-CH",
        Language.FR_FR: "fr-FR",
        # Irish
        Language.GA: "ga-IE",
        Language.GA_IE: "ga-IE",
        # Galician
        Language.GL: "gl-ES",
        Language.GL_ES: "gl-ES",
        # Gujarati
        Language.GU: "gu-IN",
        Language.GU_IN: "gu-IN",
        # Hebrew
        Language.HE: "he-IL",
        Language.HE_IL: "he-IL",
        # Hindi
        Language.HI: "hi-IN",
        Language.HI_IN: "hi-IN",
        # Croatian
        Language.HR: "hr-HR",
        Language.HR_HR: "hr-HR",
        # Hungarian
        Language.HU: "hu-HU",
        Language.HU_HU: "hu-HU",
        # Armenian
        Language.HY: "hy-AM",
        Language.HY_AM: "hy-AM",
        # Indonesian
        Language.ID: "id-ID",
        Language.ID_ID: "id-ID",
        # Icelandic
        Language.IS: "is-IS",
        Language.IS_IS: "is-IS",
        # Italian
        Language.IT: "it-IT",
        Language.IT_IT: "it-IT",
        # Inuktitut
        Language.IU_CANS_CA: "iu-Cans-CA",
        Language.IU_LATN_CA: "iu-Latn-CA",
        # Japanese
        Language.JA: "ja-JP",
        Language.JA_JP: "ja-JP",
        # Javanese
        Language.JV: "jv-ID",
        Language.JV_ID: "jv-ID",
        # Georgian
        Language.KA: "ka-GE",
        Language.KA_GE: "ka-GE",
        # Kazakh
        Language.KK: "kk-KZ",
        Language.KK_KZ: "kk-KZ",
        # Khmer
        Language.KM: "km-KH",
        Language.KM_KH: "km-KH",
        # Kannada
        Language.KN: "kn-IN",
        Language.KN_IN: "kn-IN",
        # Korean
        Language.KO: "ko-KR",
        Language.KO_KR: "ko-KR",
        # Lao
        Language.LO: "lo-LA",
        Language.LO_LA: "lo-LA",
        # Lithuanian
        Language.LT: "lt-LT",
        Language.LT_LT: "lt-LT",
        # Latvian
        Language.LV: "lv-LV",
        Language.LV_LV: "lv-LV",
        # Macedonian
        Language.MK: "mk-MK",
        Language.MK_MK: "mk-MK",
        # Malayalam
        Language.ML: "ml-IN",
        Language.ML_IN: "ml-IN",
        # Mongolian
        Language.MN: "mn-MN",
        Language.MN_MN: "mn-MN",
        # Marathi
        Language.MR: "mr-IN",
        Language.MR_IN: "mr-IN",
        # Malay
        Language.MS: "ms-MY",
        Language.MS_MY: "ms-MY",
        # Maltese
        Language.MT: "mt-MT",
        Language.MT_MT: "mt-MT",
        # Burmese
        Language.MY: "my-MM",
        Language.MY_MM: "my-MM",
        # Norwegian
        Language.NB: "nb-NO",
        Language.NB_NO: "nb-NO",
        Language.NO: "nb-NO",
        # Nepali
        Language.NE: "ne-NP",
        Language.NE_NP: "ne-NP",
        # Dutch
        Language.NL: "nl-NL",
        Language.NL_BE: "nl-BE",
        Language.NL_NL: "nl-NL",
        # Odia
        Language.OR: "or-IN",
        Language.OR_IN: "or-IN",
        # Punjabi
        Language.PA: "pa-IN",
        Language.PA_IN: "pa-IN",
        # Polish
        Language.PL: "pl-PL",
        Language.PL_PL: "pl-PL",
        # Pashto
        Language.PS: "ps-AF",
        Language.PS_AF: "ps-AF",
        # Portuguese
        Language.PT: "pt-PT",
        Language.PT_BR: "pt-BR",
        Language.PT_PT: "pt-PT",
        # Romanian
        Language.RO: "ro-RO",
        Language.RO_RO: "ro-RO",
        # Russian
        Language.RU: "ru-RU",
        Language.RU_RU: "ru-RU",
        # Sinhala
        Language.SI: "si-LK",
        Language.SI_LK: "si-LK",
        # Slovak
        Language.SK: "sk-SK",
        Language.SK_SK: "sk-SK",
        # Slovenian
        Language.SL: "sl-SI",
        Language.SL_SI: "sl-SI",
        # Somali
        Language.SO: "so-SO",
        Language.SO_SO: "so-SO",
        # Albanian
        Language.SQ: "sq-AL",
        Language.SQ_AL: "sq-AL",
        # Serbian
        Language.SR: "sr-RS",
        Language.SR_RS: "sr-RS",
        Language.SR_LATN: "sr-Latn-RS",
        Language.SR_LATN_RS: "sr-Latn-RS",
        # Sundanese
        Language.SU: "su-ID",
        Language.SU_ID: "su-ID",
        # Swedish
        Language.SV: "sv-SE",
        Language.SV_SE: "sv-SE",
        # Swahili
        Language.SW: "sw-KE",
        Language.SW_KE: "sw-KE",
        Language.SW_TZ: "sw-TZ",
        # Tamil
        Language.TA: "ta-IN",
        Language.TA_IN: "ta-IN",
        Language.TA_LK: "ta-LK",
        Language.TA_MY: "ta-MY",
        Language.TA_SG: "ta-SG",
        # Telugu
        Language.TE: "te-IN",
        Language.TE_IN: "te-IN",
        # Thai
        Language.TH: "th-TH",
        Language.TH_TH: "th-TH",
        # Turkish
        Language.TR: "tr-TR",
        Language.TR_TR: "tr-TR",
        # Ukrainian
        Language.UK: "uk-UA",
        Language.UK_UA: "uk-UA",
        # Urdu
        Language.UR: "ur-IN",
        Language.UR_IN: "ur-IN",
        Language.UR_PK: "ur-PK",
        # Uzbek
        Language.UZ: "uz-UZ",
        Language.UZ_UZ: "uz-UZ",
        # Vietnamese
        Language.VI: "vi-VN",
        Language.VI_VN: "vi-VN",
        # Wu Chinese
        Language.WUU: "wuu-CN",
        Language.WUU_CN: "wuu-CN",
        # Yue Chinese
        Language.YUE: "yue-CN",
        Language.YUE_CN: "yue-CN",
        # Chinese
        Language.ZH: "zh-CN",
        Language.ZH_CN: "zh-CN",
        Language.ZH_CN_GUANGXI: "zh-CN-guangxi",
        Language.ZH_CN_HENAN: "zh-CN-henan",
        Language.ZH_CN_LIAONING: "zh-CN-liaoning",
        Language.ZH_CN_SHAANXI: "zh-CN-shaanxi",
        Language.ZH_CN_SHANDONG: "zh-CN-shandong",
        Language.ZH_CN_SICHUAN: "zh-CN-sichuan",
        Language.ZH_HK: "zh-HK",
        Language.ZH_TW: "zh-TW",
        # Zulu
        Language.ZU: "zu-ZA",
        Language.ZU_ZA: "zu-ZA",
    }
    return language_map.get(language)


def sample_rate_to_output_format(sample_rate: int) -> SpeechSynthesisOutputFormat:
    sample_rate_map = {
        8000: SpeechSynthesisOutputFormat.Raw8Khz16BitMonoPcm,
        16000: SpeechSynthesisOutputFormat.Raw16Khz16BitMonoPcm,
        22050: SpeechSynthesisOutputFormat.Raw22050Hz16BitMonoPcm,
        24000: SpeechSynthesisOutputFormat.Raw24Khz16BitMonoPcm,
        44100: SpeechSynthesisOutputFormat.Raw44100Hz16BitMonoPcm,
        48000: SpeechSynthesisOutputFormat.Raw48Khz16BitMonoPcm,
    }
    return sample_rate_map.get(sample_rate, SpeechSynthesisOutputFormat.Raw24Khz16BitMonoPcm)


class AzureLLMService(BaseOpenAILLMService):
    def __init__(
        self,
        *,
        api_key: str,
        endpoint: str,
        model: str,
        api_version: str = "2023-12-01-preview",
        **kwargs,
    ):
        # Initialize variables before calling parent __init__() because that
        # will call create_client() and we need those values there.
        self._endpoint = endpoint
        self._api_version = api_version
        super().__init__(api_key=api_key, model=model, **kwargs)

    def create_client(self, api_key=None, base_url=None, **kwargs):
        return AsyncAzureOpenAI(
            api_key=api_key,
            azure_endpoint=self._endpoint,
            api_version=self._api_version,
        )

    @staticmethod
    def create_context_aggregator(
        context: OpenAILLMContext, *, assistant_expect_stripped_words: bool = True
    ) -> OpenAIContextAggregatorPair:
        user = OpenAIUserContextAggregator(context)
        assistant = OpenAIAssistantContextAggregator(
            user, expect_stripped_words=assistant_expect_stripped_words
        )
        return OpenAIContextAggregatorPair(_user=user, _assistant=assistant)


class AzureBaseTTSService(TTSService):
    class InputParams(BaseModel):
        emphasis: Optional[str] = None
        language_code: Optional[str] = (
            "en-US"  # USE THIS!! necessary for compatibility with languages supported by azure but not by other service
        )
        language: Optional[Language] = Language.EN_US
        pitch: Optional[str] = None
        rate: Optional[str] = "1.05"
        role: Optional[str] = None
        style: Optional[str] = None
        style_degree: Optional[str] = None
        volume: Optional[str] = None

    def __init__(
        self,
        *,
        api_key: str,
        region: str,
        voice="en-US-SaraNeural",
        sample_rate: int = 24000,
        params: InputParams = InputParams(),
        **kwargs,
    ):
        super().__init__(sample_rate=sample_rate, **kwargs)

        self._settings = {
            "sample_rate": sample_rate,
            "emphasis": params.emphasis,
<<<<<<< HEAD
            "language": (
                self.language_to_service_language(params.language)
                if params.language
                else Language.EN_US
            ),
            "language_code": params.language_code,
=======
            "language": self.language_to_service_language(params.language)
            if params.language
            else "en-US",
>>>>>>> c31d5a4f
            "pitch": params.pitch,
            "rate": params.rate,
            "role": params.role,
            "style": params.style,
            "style_degree": params.style_degree,
            "volume": params.volume,
        }

        self._api_key = api_key
        self._region = region
        self._voice_id = voice
        self._speech_synthesizer = None

    def can_generate_metrics(self) -> bool:
        return True

    def language_to_service_language(self, language: Language) -> str | None:
        return language_to_azure_language(language)

    def _construct_ssml(self, text: str) -> str:
        language = self._settings["language_code"]
        ssml = (
            f"<speak version='1.0' xml:lang='{language}' "
            "xmlns='http://www.w3.org/2001/10/synthesis' "
            "xmlns:mstts='http://www.w3.org/2001/mstts'>"
            f"<voice name='{self._voice_id}'>"
            "<mstts:silence type='Sentenceboundary' value='20ms' />"
        )

        if self._settings["style"]:
            ssml += f"<mstts:express-as style='{self._settings['style']}'"
            if self._settings["style_degree"]:
                ssml += f" styledegree='{self._settings['style_degree']}'"
            if self._settings["role"]:
                ssml += f" role='{self._settings['role']}'"
            ssml += ">"

        prosody_attrs = []
        if self._settings["rate"]:
            prosody_attrs.append(f"rate='{self._settings['rate']}'")
        if self._settings["pitch"]:
            prosody_attrs.append(f"pitch='{self._settings['pitch']}'")
        if self._settings["volume"]:
            prosody_attrs.append(f"volume='{self._settings['volume']}'")

        ssml += f"<prosody {' '.join(prosody_attrs)}>"

        if self._settings["emphasis"]:
            ssml += f"<emphasis level='{self._settings['emphasis']}'>"

        ssml += text

        if self._settings["emphasis"]:
            ssml += "</emphasis>"

        ssml += "</prosody>"

        if self._settings["style"]:
            ssml += "</mstts:express-as>"

        ssml += "</voice></speak>"

        return ssml


class AzureTTSService(AzureBaseTTSService):
    def __init__(self, **kwargs):
        super().__init__(**kwargs)

        speech_config = SpeechConfig(
            subscription=self._api_key,
            region=self._region,
            speech_recognition_language=self._settings["language_code"],
        )
        speech_config.set_speech_synthesis_output_format(
            sample_rate_to_output_format(self._settings["sample_rate"])
        )
        speech_config.set_service_property(
            "synthesizer.synthesis.connection.synthesisConnectionImpl",
            "websocket",
            ServicePropertyChannel.UriQueryParameter,
        )

        self._speech_synthesizer = SpeechSynthesizer(speech_config=speech_config, audio_config=None)

        # Set up event handlers
        self._audio_queue = asyncio.Queue()
        self._speech_synthesizer.synthesizing.connect(self._handle_synthesizing)
        self._speech_synthesizer.synthesis_completed.connect(self._handle_completed)
        self._speech_synthesizer.synthesis_canceled.connect(self._handle_canceled)

    def _handle_synthesizing(self, evt):
        """Handle audio chunks as they arrive"""
        if evt.result and evt.result.audio_data:
            self._audio_queue.put_nowait(evt.result.audio_data)

    def _handle_completed(self, evt):
        """Handle synthesis completion"""
        self._audio_queue.put_nowait(None)  # Signal completion

    def _handle_canceled(self, evt):
        """Handle synthesis cancellation"""
        logger.error(f"Speech synthesis canceled: {evt.result.cancellation_details.reason}")
        self._audio_queue.put_nowait(None)

    async def run_tts(self, text: str) -> AsyncGenerator[Frame, None]:
        logger.debug(f"Generating TTS: [{text}]")
        logger.log("assistant", text)

        try:
            await self.start_ttfb_metrics()
            yield TTSStartedFrame()

            ssml = self._construct_ssml(text)

            # Start synthesis
            self._speech_synthesizer.speak_ssml_async(ssml)

            await self.start_tts_usage_metrics(text)

            # Stream audio chunks as they arrive
            while True:
                chunk = await self._audio_queue.get()
                if chunk is None:  # End of stream
                    break

                await self.stop_ttfb_metrics()

                yield TTSAudioRawFrame(
                    audio=chunk,
                    sample_rate=self._settings["sample_rate"],
                    num_channels=1,
                )

            yield TTSStoppedFrame()

        except Exception as e:
            logger.error(f"{self} error generating TTS: {e}")
            yield ErrorFrame(f"{self} error: {str(e)}")


class AzureHttpTTSService(AzureBaseTTSService):
    def __init__(self, **kwargs):
        super().__init__(**kwargs)

        speech_config = SpeechConfig(
            subscription=self._api_key,
            region=self._region,
            speech_recognition_language=self._settings["language"],
        )
        speech_config.set_speech_synthesis_output_format(
            sample_rate_to_output_format(self._settings["sample_rate"])
        )

        self._speech_synthesizer = SpeechSynthesizer(speech_config=speech_config, audio_config=None)

    async def run_tts(self, text: str) -> AsyncGenerator[Frame, None]:
        logger.debug(f"Generating TTS: [{text}]")

        await self.start_ttfb_metrics()

        ssml = self._construct_ssml(text)

        result = await asyncio.to_thread(self._speech_synthesizer.speak_ssml, ssml)

        if result.reason == ResultReason.SynthesizingAudioCompleted:
            await self.start_tts_usage_metrics(text)
            await self.stop_ttfb_metrics()
            yield TTSStartedFrame()
            # Azure always sends a 44-byte header. Strip it off.
            yield TTSAudioRawFrame(
                audio=result.audio_data[44:],
                sample_rate=self._settings["sample_rate"],
                num_channels=1,
            )
            yield TTSStoppedFrame()
        elif result.reason == ResultReason.Canceled:
            cancellation_details = result.cancellation_details
            logger.warning(f"Speech synthesis canceled: {cancellation_details.reason}")
            if cancellation_details.reason == CancellationReason.Error:
                logger.error(f"{self} error: {cancellation_details.error_details}")


class AzureSTTService(STTService):
    def __init__(
        self,
        *,
        api_key: str,
        region: str,
        language_code: Optional[str] = (
            "en-US"  # USE THIS!! necessary for compatibility with languages supported by azure but not by other service
        ),
        language=Language.EN_US,
        sample_rate=24000,
        channels=1,
        **kwargs,
    ):
        super().__init__(**kwargs)

        speech_config = SpeechConfig(subscription=api_key, region=region)
        speech_config.speech_recognition_language = language_code

        stream_format = AudioStreamFormat(samples_per_second=sample_rate, channels=channels)
        self._audio_stream = PushAudioInputStream(stream_format)

        audio_config = AudioConfig(stream=self._audio_stream)
        self._speech_recognizer = SpeechRecognizer(
            speech_config=speech_config, audio_config=audio_config
        )
        self._speech_recognizer.recognized.connect(self._on_handle_recognized)
        self._speech_recognizer.recognizing.connect(self._on_handle_recognizing)

    async def run_stt(self, audio: bytes) -> AsyncGenerator[Frame, None]:
        await self.start_processing_metrics()
        self._audio_stream.write(audio)
        await self.stop_processing_metrics()
        yield None

    async def start(self, frame: StartFrame):
        await super().start(frame)
        self._speech_recognizer.start_continuous_recognition_async()

    async def stop(self, frame: EndFrame):
        await super().stop(frame)
        self._speech_recognizer.stop_continuous_recognition_async()
        self._audio_stream.close()

    async def cancel(self, frame: CancelFrame):
        await super().cancel(frame)
        self._speech_recognizer.stop_continuous_recognition_async()
        self._audio_stream.close()

    def _on_handle_recognized(self, event):
        if event.result.reason == ResultReason.RecognizedSpeech and len(event.result.text) > 0:
            frame = TranscriptionFrame(event.result.text, "", time_now_iso8601())
            asyncio.run_coroutine_threadsafe(self.push_frame(frame), self.get_event_loop())

    def _on_handle_recognizing(self, event):
        if event.result.reason == ResultReason.RecognizingSpeech and len(event.result.text) > 0:
            frame = InterimTranscriptionFrame(event.result.text, "", time_now_iso8601())
            asyncio.run_coroutine_threadsafe(self.push_frame(frame), self.get_event_loop())


class AzureImageGenServiceREST(ImageGenService):
    def __init__(
        self,
        *,
        image_size: str,
        api_key: str,
        endpoint: str,
        model: str,
        aiohttp_session: aiohttp.ClientSession,
        api_version="2023-06-01-preview",
    ):
        super().__init__()

        self._api_key = api_key
        self._azure_endpoint = endpoint
        self._api_version = api_version
        self.set_model_name(model)
        self._image_size = image_size
        self._aiohttp_session = aiohttp_session

    async def run_image_gen(self, prompt: str) -> AsyncGenerator[Frame, None]:
        url = f"{self._azure_endpoint}openai/images/generations:submit?api-version={self._api_version}"

        headers = {"api-key": self._api_key, "Content-Type": "application/json"}

        body = {
            # Enter your prompt text here
            "prompt": prompt,
            "size": self._image_size,
            "n": 1,
        }

        async with self._aiohttp_session.post(url, headers=headers, json=body) as submission:
            # We never get past this line, because this header isn't
            # defined on a 429 response, but something is eating our
            # exceptions!
            operation_location = submission.headers["operation-location"]
            status = ""
            attempts_left = 120
            json_response = None
            while status != "succeeded":
                attempts_left -= 1
                if attempts_left == 0:
                    logger.error(f"{self} error: image generation timed out")
                    yield ErrorFrame("Image generation timed out")
                    return

                await asyncio.sleep(1)

                response = await self._aiohttp_session.get(operation_location, headers=headers)

                json_response = await response.json()
                status = json_response["status"]

            image_url = json_response["result"]["data"][0]["url"] if json_response else None
            if not image_url:
                logger.error(f"{self} error: image generation failed")
                yield ErrorFrame("Image generation failed")
                return

            # Load the image from the url
            async with self._aiohttp_session.get(image_url) as response:
                image_stream = io.BytesIO(await response.content.read())
                image = Image.open(image_stream)
                frame = URLImageRawFrame(
                    url=image_url,
                    image=image.tobytes(),
                    size=image.size,
                    format=image.format,
                )
                yield frame<|MERGE_RESOLUTION|>--- conflicted
+++ resolved
@@ -462,18 +462,10 @@
         self._settings = {
             "sample_rate": sample_rate,
             "emphasis": params.emphasis,
-<<<<<<< HEAD
-            "language": (
-                self.language_to_service_language(params.language)
-                if params.language
-                else Language.EN_US
-            ),
-            "language_code": params.language_code,
-=======
             "language": self.language_to_service_language(params.language)
             if params.language
             else "en-US",
->>>>>>> c31d5a4f
+            "language_code": params.language_code,
             "pitch": params.pitch,
             "rate": params.rate,
             "role": params.role,
