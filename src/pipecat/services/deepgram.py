--- conflicted
+++ resolved
@@ -211,17 +211,13 @@
             logger.debug("Disconnecting from Deepgram")
             await self._connection.finish()
 
-<<<<<<< HEAD
+    async def start_metrics(self):
+        await self.start_ttfb_metrics()
+        await self.start_processing_metrics()
+
     async def _on_speech_started(self, *args, **kwargs):
         if self.vad_enabled:
             await self.push_frame(UserStartedSpeakingFrame())
-=======
-    async def start_metrics(self):
->>>>>>> e3d53d3d
-        await self.start_ttfb_metrics()
-        await self.start_processing_metrics()
-
-    async def _on_speech_started(self, *args, **kwargs):
         await self.start_metrics()
         await self._call_event_handler("on_speech_started", *args, **kwargs)
 
